--- conflicted
+++ resolved
@@ -2,17 +2,13 @@
 import pybullet_data
 import numpy as np
 import time
-<<<<<<< HEAD
+
 from typing import Tuple, List, Dict
-=======
-from typing import Tuple, List, Dict, Set
->>>>>>> e7619444
+
 
 from utils.control import get_movej_trajectory
 
-<<<<<<< HEAD
-class BinStackEnviornment:
-=======
+
 class StackingEfficiencyCalculator:
     @staticmethod
     def get_box_corners(position: List[float], orientation: List[float], 
@@ -56,8 +52,7 @@
             total_volume += volume
         return total_volume
 
-class BinPickEnviornment:
->>>>>>> e7619444
+class BinStackEnviornment:
     def __init__(self, gui=True):
         
         # 0 load environment
@@ -107,23 +102,25 @@
 
         p.createConstraint(self.robot_body_id, self.robot_end_effector_link_index, self._gripper_body_id, 0, jointType=p.JOINT_FIXED, jointAxis=[
                            0, 0, 0], parentFramePosition=[0, 0, 0], childFramePosition=self._robot_tool_offset, childFrameOrientation=p.getQuaternionFromEuler([0, 0, np.pi/2]))
-<<<<<<< HEAD
 
         # Set friction coefficients for gripper fingers
         for i in range(p.getNumJoints(self._gripper_body_id)):
             p.changeDynamics(self._gripper_body_id, i, lateralFriction=100.0, spinningFriction=100.0,
                              rollingFriction=100., frictionAnchor=True)
-=======
->>>>>>> e7619444
+
         
         self.set_joints(self.robot_home_joint_config)
         
-        
-        self.boxes: Dict[int,Tuple] = {}
+        self.boxes = {}
         self.currently_grasped_box = None
         self.grasp_constraint = None
-        # Collision detection parameters
-        self.collision_threshold = 0.0001  # Minimum contact force to register
+
+        self.collision_threshold = 0.0001
+        self.efficiency_weight = 0.7
+        self.collision_weight = 0.3
+        self.collision_scaling_factor = 10.0
+        
+        self.efficiency_calculator = StackingEfficiencyCalculator()
         
     
     def set_joints(self, target_joint_state, steps=1e2):
@@ -198,7 +195,6 @@
             self._gripper_body_id, 1, p.VELOCITY_CONTROL, targetVelocity=3, force=10000)
         self.step_simulation(4e2)
 
-<<<<<<< HEAD
     def open_gripper(self):
         p.setJointMotorControl2(
             self._gripper_body_id, 1, p.VELOCITY_CONTROL, targetVelocity=-5, force=10000)
@@ -313,19 +309,7 @@
     #         parentFrameOrientation=relative_orn,
     #         childFrameOrientation=[0, 0, 0, 1]
     #     )
-=======
-        self.boxes = {}
-        self.currently_grasped_box = None
-        self.grasp_constraint = None
-
-        self.collision_threshold = 0.0001
-        self.efficiency_weight = 0.7
-        self.collision_weight = 0.3
-        self.collision_scaling_factor = 10.0
-        
-        self.efficiency_calculator = StackingEfficiencyCalculator()
-
->>>>>>> e7619444
+
         
     #     # Set the maximum force the constraint can apply
     #     p.changeConstraint(self.grasp_constraint, maxForce=500)
@@ -345,7 +329,7 @@
     #         self.grasp_constraint = None
     #         self.currently_grasped_box = None
     
-<<<<<<< HEAD
+
     def add_noise(self,box_id):
         true_position, _ = p.getBasePositionAndOrientation(box_id)
         true_position = list(true_position)
@@ -358,10 +342,6 @@
     
         return noisy_position
         
-        
-    def move_tool():
-=======
-    def release_box():
         
     def convert_pose_to_top_down():
         pass
@@ -436,7 +416,6 @@
         """
         if self.currently_grasped_box is None:
             return {'collision_force': 0.0, 'max_impact': 0.0, 'num_contacts': 0}
->>>>>>> e7619444
         
         total_collision_force = 0.0
         max_impact = 0.0
